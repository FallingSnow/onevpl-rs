--- conflicted
+++ resolved
@@ -404,13 +404,8 @@
         let crop_height = unsafe { self.inner.Info.__bindgen_anon_1.__bindgen_anon_1.CropH };
 
         let length = match self.fourcc() {
-<<<<<<< HEAD
             FourCC::Rgb4OrBgra | FourCC::BGR4 => crop_height as usize * pitch as usize,
-            _ => unimplemented!(),
-=======
-            FourCC::Rgb4OrBgra => crop_height as usize * pitch as usize,
             _ => unimplemented!("{:?}", self.fourcc()),
->>>>>>> 50011ef0
         };
         unsafe { std::slice::from_raw_parts_mut(self.inner.Data.__bindgen_anon_5.B, length) }
     }
